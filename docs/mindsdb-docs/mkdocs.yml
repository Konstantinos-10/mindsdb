site_name: MindsDB Documentation
site_url: 'https://docs.mindsdb.com'
repo_name: 'mindsdb/mindsdb'
repo_url: 'https://github.com/mindsdb/mindsdb'
theme:
  name: 'material'
  custom_dir: overrides
  logo: assets/mdb_logo_w2.svg
  favicon: assets/mdb_logo.png
  font:
      text: Inter
  icon:
    repo: fontawesome/brands/github
  features:
    - search.suggest
    - search.highlight
    - header.autohide
  palette:
    - scheme: default
      toggle:
        icon: material/toggle-switch-off-outline
        name: Switch to dark mode
    - scheme: slate
      toggle:
        icon: material/toggle-switch
        name: Switch to light mode
plugins:
    - search:
        lang: 'en'
        social:
          - type: 'github'
            link: 'https://github.com/mindsdb/mindsdb'
          - type: 'twitter'
            link: 'https://twitter.com/mindsdb'
          - type: 'link'
            link: 'https://www.mindsdb.com'
    - redirects:
        redirect_maps:
            'installation/Installing.md': 'index.md'
            'Installing.md': 'index.md'
            'databases/tutorials/AiTablesInPostgreSQL': 'tutorials/postgresql.md'
            'databases/tutorials/AiTablesInMySQL': 'tutorials/mysql.md'
            'databases/MariaDB': 'tutorials/mariadb.md'
            'installation/Linux/': '/deployment/linux.md'
            'installation/Windows/': '/deployment/windows.md'
            'installation/MacOS/': '/deployment/macos.md'
            'installation/macos/': '/deployment/macos.md'
            'installation/linux/': '/deployment/linux.md'
    - table-reader
markdown_extensions:
  - attr_list
  - md_in_html
  - codehilite
  - admonition
  - pymdownx.details
  - pymdownx.inlinehilite
  - pymdownx.tabbed:
      alternate_style: true 
  - pymdownx.superfences
  - pymdownx.emoji:
      emoji_index: !!python/name:materialx.emoji.twemoji
  - pymdownx.tasklist:
      custom_checkbox: true
  - toc:
      permalink: true
  - tables

nav:
  - Quickstart: index.md
  - What is MindsDB?: what-is-mindsdb.md
  - Setup:
    - Self-hosted:
      - Docker: setup/self-hosted/docker.md
      - pip:
        - Windows via pip: setup/self-hosted/pip/windows.md
        - Linux via pip: setup/self-hosted/pip/linux.md
        - MacOs via pip: setup/self-hosted/pip/macos.md
        - Sourcecode via pip: setup/self-hosted/pip/source.md
    - MindsDB Cloud: setup/cloud.md
  - Connect:
      - MySQL CLI: connect/mysql-client.md
      - MindsDB Cloud Editor: connect/mindsdb_editor.md
      - DBeaver: connect/dbeaver.md
      - Deepnote: connect/deepnote.md
      - SQL Alchemy: connect/sql-alchemy.md
      - DBT: connect/dbt.md
      - Kafka: connect/kafka.md 
      - Tableau: connect/tableau.md
  - SQL API:
    - Table Structure (Schema): sql/table-structure.md
    - CREATE:
      - Database: sql/create/databases.md
      - Predictor: sql/create/predictor.md
      - View: sql/create/view.md
    - DESCRIBE: sql/api/describe.md
    - RETRAIN: sql/api/retrain.md
    - DROP: sql/api/drop.md
    - SELECT: sql/api/select.md
    - SELECT from files: sql/api/select_files.md
    - JOIN: sql/api/join.md
  - Using a custom model:
    - MLFlow: custom-model/mlflow.md
    - Ray Serve: custom-model/ray-serve.md
    - HuggingFace: custom-model/huggingface.md
    - OpenAi: custom-model/openai.md

  - Tutorials:
    - Regression:
      - Process Quality: sql/tutorials/process-quality.md
      - Body Fat Prediction: sql/tutorials/bodyfat.md
    - Classification:
      - Customer Churn: sql/tutorials/customer-churn.md
      - Heart Disease: sql/tutorials/heart-disease.md
      - Mushrooms Hunting: sql/tutorials/mushrooms.md
    - Time Series:
      - AI powered forecasts with MindsDB: sql/tutorials/mindsdb-superset-snowflake.md
<<<<<<< HEAD
      - Forecasting house sales: sql/tutorials/house-sales-forecasting.md
    - Custom Models:
      - MLFlow: sql/tutorials/mlflow.md
      - Ray Serve: sql/tutorials/ray-serve.md
      - HuggingFace: sql/tutorials/huggingface.md
      - OpenAi: sql/tutorials/openai.md
  - SQL API:
    - CREATE:
      - Database: sql/api/databases.md
      - Predictor: sql/api/predictor.md
      - View: sql/api/view.md
    - DESCRIBE: sql/api/describe.md
    - RETRAIN: sql/api/retrain.md
    - DROP: sql/api/drop.md
    - SELECT: sql/api/select.md
    - SELECT from files: sql/api/select_files.md
    - JOIN: sql/api/join.md
=======
  - Community Tutorials:
    - Regression:
      - Insurance Cost: sql/tutorials/insurance-cost-prediction.md
    - Classification:
      - Crop Recommendation: sql/tutorials/crop-prediction.md
      - Diabetes: sql/tutorials/diabetes.md  
>>>>>>> 880d17d8
  - Contribution and Community:
      - How to contribute: contribute.md
      - Join our community: community.md
extra_css:
  - stylesheets/extra.css<|MERGE_RESOLUTION|>--- conflicted
+++ resolved
@@ -114,32 +114,13 @@
       - Mushrooms Hunting: sql/tutorials/mushrooms.md
     - Time Series:
       - AI powered forecasts with MindsDB: sql/tutorials/mindsdb-superset-snowflake.md
-<<<<<<< HEAD
       - Forecasting house sales: sql/tutorials/house-sales-forecasting.md
-    - Custom Models:
-      - MLFlow: sql/tutorials/mlflow.md
-      - Ray Serve: sql/tutorials/ray-serve.md
-      - HuggingFace: sql/tutorials/huggingface.md
-      - OpenAi: sql/tutorials/openai.md
-  - SQL API:
-    - CREATE:
-      - Database: sql/api/databases.md
-      - Predictor: sql/api/predictor.md
-      - View: sql/api/view.md
-    - DESCRIBE: sql/api/describe.md
-    - RETRAIN: sql/api/retrain.md
-    - DROP: sql/api/drop.md
-    - SELECT: sql/api/select.md
-    - SELECT from files: sql/api/select_files.md
-    - JOIN: sql/api/join.md
-=======
   - Community Tutorials:
     - Regression:
       - Insurance Cost: sql/tutorials/insurance-cost-prediction.md
     - Classification:
       - Crop Recommendation: sql/tutorials/crop-prediction.md
       - Diabetes: sql/tutorials/diabetes.md  
->>>>>>> 880d17d8
   - Contribution and Community:
       - How to contribute: contribute.md
       - Join our community: community.md
