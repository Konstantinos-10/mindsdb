--- conflicted
+++ resolved
@@ -1,10 +1,6 @@
 __title__ = 'MindsDB'
 __package_name__ = 'mindsdb'
-<<<<<<< HEAD
-__version__ = '23.7.2.0'
-=======
 __version__ = '23.7.4.1'
->>>>>>> 0ccc96fe
 __description__ = "MindsDB server, provides server capabilities to mindsdb native python library"
 __email__ = "jorge@mindsdb.com"
 __author__ = 'MindsDB Inc'
