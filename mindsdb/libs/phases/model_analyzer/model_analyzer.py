--- conflicted
+++ resolved
@@ -3,26 +3,17 @@
 from mindsdb.libs.phases.base_module import BaseModule
 from mindsdb.libs.data_types.sampler import Sampler
 from mindsdb.libs.ml_models.pytorch.libs import base_model;
-<<<<<<< HEAD
 from mindsdb.libs.ml_models.probabilistic_validator import ProbabilisticValidator
 
 import pandas as pd
-=======
-from mindsdb.libs.ml_models.pytorch.libs.torch_helpers import array_to_float_variable
-import importlib
-
->>>>>>> 419636be
 
 class ModelAnalyzer(BaseModule):
 
     phase_name = PHASE_MODEL_ANALYZER
 
     def run(self):
-<<<<<<< HEAD
-=======
         #for group in self.transaction.model_data.validation_set:
         #columns = self.transaction.model_data.validation_set[group]
->>>>>>> 419636be
 
         validation_sampler = Sampler(self.transaction.model_data.validation_set, metadata_as_stored=self.transaction.persistent_model_metadata,
                                     ignore_types=self.transaction.data_model_object.ignore_types, sampler_mode=SAMPLER_MODES.LEARN)
@@ -34,7 +25,6 @@
         self.data_model_object = bm.load_from_disk(file_ids=self.transaction.persistent_ml_model_info.fs_file_ids)
         '''
 
-<<<<<<< HEAD
         probabilistic_validator = ProbabilisticValidator()
 
         input = self.transaction.model_data.validation_set['ALL_ROWS_NO_GROUP_BY']
@@ -55,33 +45,4 @@
                 predicted = predictions[col][i]
                 real = real_values[i]
                 features = features_arr[i]
-                register_observation(features, real, predicted)
-=======
-
-        ret = self.transaction.data_model_object.testModel(validation_sampler)#forward(batch.getInput(flatten=False))
-        print(ret)
-
-
-
-def test():
-    from mindsdb.libs.controllers.predictor import Predictor
-    from mindsdb import CONFIG
-
-    CONFIG.DEBUG_BREAK_POINT = PHASE_MODEL_ANALYZER
-
-    mdb = Predictor(name='home_rentals')
-
-    mdb.learn(
-        from_data="https://raw.githubusercontent.com/mindsdb/mindsdb/master/docs/examples/basic/home_rentals.csv",
-        # the path to the file where we can learn from, (note: can be url)
-        to_predict='rental_price',  # the column we want to learn to predict given all the data in the file
-        sample_margin_of_error=0.02,
-        stop_training_in_x_seconds=3
-    )
-
-
-
-# only run the test if this file is called from debugger
-if __name__ == "__main__":
-    test()
->>>>>>> 419636be
+                register_observation(features, real, predicted)