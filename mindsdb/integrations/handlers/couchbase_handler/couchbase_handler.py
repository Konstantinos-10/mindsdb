from datetime import timedelta
from collections import OrderedDict
from mindsdb.integrations.libs.base import DatabaseHandler
from mindsdb.utilities import log
from mindsdb_sql.parser.ast.base import ASTNode
import pandas as pd

from mindsdb.integrations.libs.const import HANDLER_CONNECTION_ARG_TYPE as ARG_TYPE
from mindsdb.integrations.libs.response import (
    HandlerStatusResponse as StatusResponse,
    HandlerResponse as Response,
    RESPONSE_TYPE,
)
from couchbase.auth import PasswordAuthenticator
from couchbase.cluster import Cluster
from couchbase.exceptions import UnAmbiguousTimeoutException
from couchbase.options import ClusterOptions
from couchbase.exceptions import KeyspaceNotFoundException, CouchbaseException


class CouchbaseHandler(DatabaseHandler):
    """
    This handler handles connection and execution of the Couchbase statements.
    """

    name = "couchbase"
    # TODO: Check the timeout value with the sdk default time
    DEFAULT_TIMEOUT_SECONDS = 60

    def __init__(self, name, **kwargs):
        super().__init__(name)
        self.connection_data = kwargs.get("connection_data")

        self.scope = self.connection_data.get("scope") or "_default"

        self.bucket_name = self.connection_data.get("bucket")
        self.cluster = None

        self.is_connected = False

    def connect(self):
        """
        Set up connections required by the handler.

        Returns:
            The connected cluster.
        """
        if self.is_connected:
            return self.cluster

        auth = PasswordAuthenticator(
            self.connection_data.get("user"),
            self.connection_data.get("password"),
            # NOTE: If using SSL/TLS, add the certificate path.
            # We strongly reccomend this for production use.
            # cert_path=cert_path
        )

        options = ClusterOptions(auth)

        if 'cloud.couchbase.com' in self.connection_data.get("host"):
            options.apply_profile('wan_development')

            endpoint = f"couchbases://{self.connection_data.get('host')}"
<<<<<<< HEAD

=======
>>>>>>> 1a94a5ed
        else:
            endpoint = f"couchbase://{self.connection_data.get('host')}"

        cluster = Cluster(
            endpoint,
            options,
        )

        try:
            cluster.wait_until_ready(timedelta(seconds=self.DEFAULT_TIMEOUT_SECONDS))
            self.is_connected = cluster.connected
            self.cluster = cluster
        except UnAmbiguousTimeoutException:
            self.is_connected = False
            raise

        return self.cluster

    def disconnect(self):
        """Close any existing connections
        Should switch self.is_connected.
        """
        if self.is_connected is False:
            return
        self.is_connected = self.cluster.connected
        return

    def check_connection(self) -> StatusResponse:
        """
        Check the connection of the Couchbase bucket
        :return: success status and error message if error occurs
        """
        result = StatusResponse(False)
        need_to_close = self.is_connected is False

        try:
            cluster = self.connect()
            result.success = cluster.connected
        except UnAmbiguousTimeoutException as e:
            log.logger.error(
                f'Error connecting to Couchbase {self.connection_data["bucket"]}, {e}!'
            )
            result.error_message = str(e)

        if result.success is True and need_to_close:
            self.disconnect()
        if result.success is False and self.is_connected is True:
            self.is_connected = False
        return result

    def native_query(self, query: str) -> Response:
        """Execute a raw query against Couchbase.

        Args:
            query (str): Raw Couchbase query.

        Returns:
            HandlerResponse containing query results.
        """
        self.connect()
        bucket = self.cluster.bucket(self.bucket_name)
        cb = bucket.scope(self.scope)

        data = {}
        try:
            for collection in cb.query(query):
                for collection_name, row in collection.items():
                    if isinstance(row, dict):
                        for k, v in row.items():
                            data.setdefault(k, []).append(v)
                    else:
                        for k, v in collection.items():
                            data.setdefault(k, []).append(v)

            response = Response(
                RESPONSE_TYPE.TABLE, pd.DataFrame(data) if data else RESPONSE_TYPE.OK
            )
        except CouchbaseException as e:
            response = Response(
                RESPONSE_TYPE.ERROR,
                error_message=str(e.error_context.first_error_message),
            )

        return response

    def query(self, query: ASTNode) -> Response:
        """Receive query as AST (abstract syntax tree) and act upon it somehow.
        Args:
            query (ASTNode): sql query represented as AST. May be any kind
                of query: SELECT, INTSERT, DELETE, etc
        Returns:
            HandlerResponse
        """
        return self.native_query(query.to_string())

    def get_tables(self) -> Response:
        """
        Get a list with of collection in database
        """
        cluster = self.connect()
        bucket = cluster.bucket(self.bucket_name)
        unique_collections = set()
        for scope in bucket.collections().get_all_scopes():
            for collection in scope.collections:
                unique_collections.add(collection.name)
        collections = list(unique_collections)
        df = pd.DataFrame(collections, columns=["TABLE_NAME"])
        response = Response(RESPONSE_TYPE.TABLE, df)

        return response

    def get_columns(self, table_name) -> Response:
        """Returns a list of entity columns
        Args:
            table_name (str): name of one of tables returned by self.get_tables()
        Returns:
            HandlerResponse: shoud have same columns as information_schema.columns
                (https://dev.mysql.com/doc/refman/8.0/en/information-schema-columns-table.html)
                Column 'COLUMN_NAME' is mandatory, other is optional. Hightly
                recomended to define also 'DATA_TYPE': it should be one of
                python data types (by default it str).
        """

        response = Response(False)

        cluster = self.connect()
        bucket = cluster.bucket(self.bucket_name)
        cb = bucket.scope(self.scope)

        try:
            q = f"SELECT * FROM `{table_name}` limit 1"
            row_iter = cb.query(q)
            # print(row_iter.execute())
            data = []
            for row in row_iter:
                for k, v in row[table_name].items():
                    data.append([k, type(v).__name__])
            df = pd.DataFrame(data, columns=["Field", "Type"])
            response = Response(RESPONSE_TYPE.TABLE, df)
        except KeyspaceNotFoundException as e:
            response = Response(
                RESPONSE_TYPE.ERROR,
                error_message=f"Error: {e.error_context.first_error_message}",
            )

        return response


connection_args = OrderedDict(
    user={
        "type": ARG_TYPE.STR,
        "description": "The user name used to authenticate with the Couchbase server.",
    },
    password={
        "type": ARG_TYPE.STR,
        "description": "The password to authenticate the user with the Couchbase server.",
    },
    bucket={
        "type": ARG_TYPE.STR,
        "description": "The database/bucket name to use when connecting with the Couchbase server.",
    },
    host={
        "type": ARG_TYPE.STR,
        "description": "--your-instance--.dp.cloud.couchbase.com or IP address of the Couchbase server.",
    },
    scope={
        "type": ARG_TYPE.STR,
        "description": 'The scope use in the query context in Couchbase server. If blank, scope will be "_default".',
    },
)
connection_args_example = OrderedDict(
    host="127.0.0.1", user="root", password="password", bucket="bucket"
)<|MERGE_RESOLUTION|>--- conflicted
+++ resolved
@@ -62,10 +62,6 @@
             options.apply_profile('wan_development')
 
             endpoint = f"couchbases://{self.connection_data.get('host')}"
-<<<<<<< HEAD
-
-=======
->>>>>>> 1a94a5ed
         else:
             endpoint = f"couchbase://{self.connection_data.get('host')}"
 
