#lightwood >= 22.9.1.0, < 22.9.2.0
markupsafe == 2.0.1
flask-restx >= 0.2.0
flask >= 1.0, < 2.0
python-multipart >= 0.0.5
pyparsing == 2.3.1
cryptography>=35.0
psycopg[binary] >= 1.15.3
python-tds >= 1.10.0
waitress >= 1.4.4
pymongo[srv] >= 4.1.1
setuptools
psutil
sqlalchemy >= 1.3.0
alembic >= 1.3.3
sentry-sdk
walrus==0.8.2
flask-compress >= 1.0.0
kafka-python >= 2.0.0
appdirs >= 1.0.0
<<<<<<< HEAD
#mindsdb-sql >= 0.4.0
=======
mindsdb-sql >= 0.4.2
>>>>>>> 459f4325
checksumdir >= 1.2.0
mindsdb-streams == 0.1.1
duckdb == 0.4.0
requests >= 2.0.0
mysql-connector-python
clickhouse-driver
charset-normalizer
dill >= 0.3.4
pyOpenSSL >= 22.0.0
pydateinfer==0.3.0<|MERGE_RESOLUTION|>--- conflicted
+++ resolved
@@ -1,4 +1,4 @@
-#lightwood >= 22.9.1.0, < 22.9.2.0
+lightwood >= 22.9.1.0, < 22.9.2.0
 markupsafe == 2.0.1
 flask-restx >= 0.2.0
 flask >= 1.0, < 2.0
@@ -18,11 +18,7 @@
 flask-compress >= 1.0.0
 kafka-python >= 2.0.0
 appdirs >= 1.0.0
-<<<<<<< HEAD
-#mindsdb-sql >= 0.4.0
-=======
 mindsdb-sql >= 0.4.2
->>>>>>> 459f4325
 checksumdir >= 1.2.0
 mindsdb-streams == 0.1.1
 duckdb == 0.4.0
