lightwood >= 1.0.0, < 1.1.0
flask-restx >= 0.2.0
flask >= 1.0, < 2.0
python-multipart >= 0.0.5
moz-sql-parser == 3.32.20026
pyparsing == 2.3.1
cryptography >= 2.9.2, < 3.4
pg8000 >= 1.15.3
python-tds >= 1.10.0
waitress >= 1.4.4
pymongo[tls, srv] >= 3.10.1
setuptools
psutil
sqlalchemy >= 1.3.0
sentry-sdk
walrus==0.8.2
mindsdb_datasources == 1.5.0
flask-compress >= 1.0.0
kafka-python >= 2.0.0
appdirs >= 1.0.0
<<<<<<< HEAD
checksumdir >= 1.2.0
mindsdb-sql == 0.0.16
dfsql == 0.4.2
=======
mindsdb-sql == 0.0.17
dfsql == 0.4.3
>>>>>>> 9fdcf2dd
<|MERGE_RESOLUTION|>--- conflicted
+++ resolved
@@ -18,11 +18,6 @@
 flask-compress >= 1.0.0
 kafka-python >= 2.0.0
 appdirs >= 1.0.0
-<<<<<<< HEAD
-checksumdir >= 1.2.0
-mindsdb-sql == 0.0.16
-dfsql == 0.4.2
-=======
 mindsdb-sql == 0.0.17
 dfsql == 0.4.3
->>>>>>> 9fdcf2dd
+checksumdir >= 1.2.0